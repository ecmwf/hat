--- conflicted
+++ resolved
@@ -5,11 +5,6 @@
 from hat.filters import filter_dataframe
 
 
-<<<<<<< HEAD
-def add_geometry_column(gdf: gpd.GeoDataFrame, coord_names, epsg):
-    """add geometry column to stations geodataframe. station must have valid
-    coordinates, i.e. not missing data and plot somewhere on Earth"""
-=======
 def add_geometry_column(gdf: gpd.GeoDataFrame, coord_names):
     """
     Adds a geometry column to a GeoDataFrame using columns specified by coord_names.
@@ -26,7 +21,6 @@
     gpd.GeoDataFrame
         GeoDataFrame with geometry column added.
     """
->>>>>>> 53a21a90
 
     x_coord_name, y_coord_name = coord_names
 
@@ -36,24 +30,11 @@
 
     gdf = gdf.dropna(subset=["x", "y"])
 
-<<<<<<< HEAD
-    # Filter rows that do not plot on Earth (e.g. -9999)
-    gdf = gdf[(gdf["x"] >= -180) & (gdf["x"] <= 180) & (gdf["y"] >= -90) & (gdf["y"] <= 90)]
-
-    # Create a geometry column
-    gdf = gpd.GeoDataFrame(gdf, geometry=gpd.points_from_xy(gdf["x"], gdf["y"]), crs=f"EPSG:{epsg}")
-=======
     gdf["geometry"] = gpd.points_from_xy(gdf[x_coord_name], gdf[y_coord_name])
->>>>>>> 53a21a90
 
     return gpd.GeoDataFrame(gdf, geometry="geometry")
 
 
-<<<<<<< HEAD
-def read_station_metadata_file(fpath: str, coord_names: str, epsg: int, filters: str = None) -> gpd.GeoDataFrame:
-    """read hydrological stations from file. will cache as pickle object
-    because .csv file used by the team takes 12 seconds to load"""
-=======
 def read_station_metadata_file(
     fpath: str, coord_names: str, epsg: int, filters: str = None
 ) -> gpd.GeoDataFrame:
@@ -61,7 +42,6 @@
     read hydrological stations from file. will cache as pickle object
     because .csv file used by the team takes 12 seconds to load
     """
->>>>>>> 53a21a90
 
     try:
         if is_csv(fpath):

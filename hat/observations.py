import geopandas as gpd
import pandas as pd

from hat.data import is_csv
from hat.filters import filter_dataframe


def add_geometry_column(gdf: gpd.GeoDataFrame, coord_names):
    """
    Adds a geometry column to a GeoDataFrame using columns specified by coord_names.

    Parameters
    ----------
    gdf : gpd.GeoDataFrame
        GeoDataFrame to add geometry to.
    coord_names : tuple
        Tuple of column names to use as x and y coordinates, in lat/lon order.

    Returns
    -------
    gpd.GeoDataFrame
        GeoDataFrame with geometry column added.
    """

    x_coord_name, y_coord_name = coord_names

    # errors='coerce' turns non-numeric to NaN
    gdf["x"] = pd.to_numeric(gdf[x_coord_name], errors="coerce")
    gdf["y"] = pd.to_numeric(gdf[y_coord_name], errors="coerce")

    gdf = gdf.dropna(subset=["x", "y"])

<<<<<<< HEAD
    # filter rows that do not plot on Earth (e.g. -9999)
    gdf = gdf[
        (gdf["x"] >= -180) & (gdf["x"] <= 180) & (gdf["y"] >= -90) & (gdf["y"] <= 90)
    ]

=======
    # Create a geometry column
>>>>>>> 9fcee908
    gdf["geometry"] = gpd.points_from_xy(gdf[x_coord_name], gdf[y_coord_name])

    return gpd.GeoDataFrame(gdf, geometry="geometry")


<<<<<<< HEAD
def read_station_metadata_file(
    fpath: str, coord_names: str, epsg: int, filters: str = None
) -> gpd.GeoDataFrame:
    """
    read hydrological stations from file. will cache as pickle object
    because .csv file used by the team takes 12 seconds to load
    """
=======
def read_station_metadata_file(fpath: str, coord_names: str, epsg: int, filters: str = None) -> gpd.GeoDataFrame:
    """read hydrological stations from file. will cache as pickle object
    because .csv file used by the team takes 12 seconds to load"""
>>>>>>> 9fcee908

    try:
        if is_csv(fpath):
            gdf = gpd.read_file(fpath)
            gdf = add_geometry_column(gdf, coord_names)
            gdf = gdf.set_crs(epsg=epsg)
        else:
            gdf = gpd.read_file(fpath)
    except Exception:
        raise Exception(f"Could not open file {fpath}")

    # (optionally) filter the stations, e.g. 'Continent == Europe'
    if filters is not None:
        gdf = filter_dataframe(gdf, filters)
    return gdf<|MERGE_RESOLUTION|>--- conflicted
+++ resolved
@@ -30,21 +30,11 @@
 
     gdf = gdf.dropna(subset=["x", "y"])
 
-<<<<<<< HEAD
-    # filter rows that do not plot on Earth (e.g. -9999)
-    gdf = gdf[
-        (gdf["x"] >= -180) & (gdf["x"] <= 180) & (gdf["y"] >= -90) & (gdf["y"] <= 90)
-    ]
-
-=======
-    # Create a geometry column
->>>>>>> 9fcee908
     gdf["geometry"] = gpd.points_from_xy(gdf[x_coord_name], gdf[y_coord_name])
 
     return gpd.GeoDataFrame(gdf, geometry="geometry")
 
 
-<<<<<<< HEAD
 def read_station_metadata_file(
     fpath: str, coord_names: str, epsg: int, filters: str = None
 ) -> gpd.GeoDataFrame:
@@ -52,11 +42,6 @@
     read hydrological stations from file. will cache as pickle object
     because .csv file used by the team takes 12 seconds to load
     """
-=======
-def read_station_metadata_file(fpath: str, coord_names: str, epsg: int, filters: str = None) -> gpd.GeoDataFrame:
-    """read hydrological stations from file. will cache as pickle object
-    because .csv file used by the team takes 12 seconds to load"""
->>>>>>> 9fcee908
 
     try:
         if is_csv(fpath):

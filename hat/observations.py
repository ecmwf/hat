import geopandas as gpd
import pandas as pd

from hat.data import is_csv
from hat.filters import filter_dataframe


def add_geometry_column(gdf: gpd.GeoDataFrame, coord_names, epsg):
    """add geometry column to stations geodataframe. station must have valid
    coordinates, i.e. not missing data and plot somewhere on Earth"""

    # names of x and y coords for a given river network
    x_coord_name, y_coord_name = coord_names

    # Create numeric x and y columns by converting original string columns,
    # errors='coerce' will turn non-numeric (like empty strings) to NaN
    gdf["x"] = pd.to_numeric(gdf[x_coord_name], errors="coerce")
    gdf["y"] = pd.to_numeric(gdf[y_coord_name], errors="coerce")

    # Drop rows with NaN values in either x or y columns
    gdf = gdf.dropna(subset=["x", "y"])

    # Filter rows that do not plot on Earth (e.g. -9999)
    gdf = gdf[(gdf["x"] >= -180) & (gdf["x"] <= 180) & (gdf["y"] >= -90) & (gdf["y"] <= 90)]

    # Create a geometry column
    gdf = gpd.GeoDataFrame(gdf, geometry=gpd.points_from_xy(gdf["x"], gdf["y"]), crs=f"EPSG:{epsg}")

    return gpd.GeoDataFrame(gdf, geometry="geometry")


def read_station_metadata_file(fpath: str, coord_names: str, epsg: int, filters: str = None) -> gpd.GeoDataFrame:
    """read hydrological stations from file. will cache as pickle object
    because .csv file used by the team takes 12 seconds to load"""

    try:
        if is_csv(fpath):
<<<<<<< HEAD
            gdf = read_csv_and_cache(fpath)
            gdf = add_geometry_column(gdf, coord_names, epsg)
=======
            gdf = gpd.read_file(fpath)
            gdf = add_geometry_column(gdf, coord_names)
            gdf = gdf.set_crs(epsg=epsg)
>>>>>>> 869436e7
        else:
            gdf = gpd.read_file(fpath)
    except Exception:
        raise Exception(f"Could not open file {fpath}")

    # (optionally) filter the stations, e.g. 'Contintent == Europe'
    if filters is not None:
        gdf = filter_dataframe(gdf, filters)
    return gdf<|MERGE_RESOLUTION|>--- conflicted
+++ resolved
@@ -35,14 +35,9 @@
 
     try:
         if is_csv(fpath):
-<<<<<<< HEAD
-            gdf = read_csv_and_cache(fpath)
-            gdf = add_geometry_column(gdf, coord_names, epsg)
-=======
             gdf = gpd.read_file(fpath)
             gdf = add_geometry_column(gdf, coord_names)
             gdf = gdf.set_crs(epsg=epsg)
->>>>>>> 869436e7
         else:
             gdf = gpd.read_file(fpath)
     except Exception:

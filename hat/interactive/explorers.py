--- conflicted
+++ resolved
@@ -8,7 +8,6 @@
 from hat.interactive.leaflet import (
     LeafletMap,
     PPColormap,
-    PyleafletColormap,
     StatsColormap,
 )
 from hat.interactive.widgets import (
@@ -87,9 +86,7 @@
 
     if file_extension == ".csv":
         obs_df = pd.read_csv(observations, parse_dates=["Timestamp"])
-        obs_melted = obs_df.melt(
-            id_vars="Timestamp", var_name="station", value_name=obs_var_name
-        )
+        obs_melted = obs_df.melt(id_vars="Timestamp", var_name="station", value_name=obs_var_name)
         # Convert the melted DataFrame to xarray Dataset
         obs_ds = obs_melted.set_index(["Timestamp", "station"]).to_xarray()
         obs_ds = obs_ds.rename({"Timestamp": "time"})
@@ -256,12 +253,8 @@
         super().__init__(config, title)
 
         # Use the external functions to prepare data
-        sim_ds = prepare_simulations_data(
-            config["simulations"], config["sims_var_name"]
-        )
-        obs_ds = prepare_observations_data(
-            config["observations"], sim_ds, config["obs_var_name"]
-        )
+        sim_ds = prepare_simulations_data(config["simulations"], config["sims_var_name"])
+        obs_ds = prepare_observations_data(config["observations"], sim_ds, config["obs_var_name"])
 
         # set station index
         self.station_index = config["station_id_column_name"]
@@ -274,9 +267,7 @@
                 self.statistics[name] = xr.open_dataset(path)
 
         # Ensure the keys of self.statistics match the keys of self.sim_ds
-        assert set(self.statistics.keys()) == set(
-            sim_ds.keys()
-        ), "Mismatch between statistics and simulations keys."
+        assert set(self.statistics.keys()) == set(sim_ds.keys()), "Mismatch between statistics and simulations keys."
 
         # find common station ids between metadata, observation and simulations
         common_ids = find_common_stations(
@@ -288,15 +279,11 @@
         )
 
         print(f"Found {len(common_ids)} common stations")
-        self.stations_metadata = self.stations_metadata.loc[
-            self.stations_metadata[self.station_index].isin(common_ids)
-        ]
+        self.stations_metadata = self.stations_metadata.loc[self.stations_metadata[self.station_index].isin(common_ids)]
         obs_ds = obs_ds.sel(station=common_ids)
         for sim, ds in sim_ds.items():
             sim_ds[sim] = ds.sel(station=common_ids)
 
-<<<<<<< HEAD
-=======
         # Create loading widget
         self.loading_widget = ipywidgets.Label(value="")
 
@@ -311,7 +298,6 @@
             },
         )
 
->>>>>>> 7a53830a
         # Create the interactive widgets
         datasets = sim_ds
         datasets["obs"] = obs_ds
@@ -319,9 +305,7 @@
         widgets["plot"] = PlotlyWidget(datasets)
         widgets["stats"] = StatisticsWidget(self.statistics)
         widgets["meta"] = MetaDataWidget(self.stations_metadata, self.station_index)
-        self.widgets = WidgetsManager(
-            widgets, config["station_id_column_name"], self.loading_widget
-        )
+        self.widgets = WidgetsManager(widgets, config["station_id_column_name"], self.loading_widget)
 
     def create_frame(self):
         """
@@ -418,12 +402,8 @@
         # Create loading widget
         self.loading_widget = ipywidgets.Label(value="")
         widgets["meta"] = MetaDataWidget(self.stations_metadata, self.station_index)
-        widgets["plot"] = PPForecastPlotWidget(
-            config["pp"], self.stations_metadata, self.station_index
-        )
-        self.widgets = WidgetsManager(
-            widgets, config["station_id_column_name"], self.loading_widget
-        )
+        widgets["plot"] = PPForecastPlotWidget(config["pp"], self.stations_metadata, self.station_index)
+        self.widgets = WidgetsManager(widgets, config["station_id_column_name"], self.loading_widget)
 
     def create_frame(self):
         """

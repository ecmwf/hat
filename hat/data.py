--- conflicted
+++ resolved
@@ -222,7 +222,6 @@
     return file_extension.lower() == ".csv"
 
 
-<<<<<<< HEAD
 def read_csv_and_cache(fpath: str) -> gpd.GeoDataFrame:
     """read .csv file and cache to pickle"""
 
@@ -240,9 +239,6 @@
         gdf.to_pickle(cache_fpath)
 
     return gdf
-=======
-""" other data (e.g. non geospatial)"""
->>>>>>> 869436e7
 
 
 def read_json_to_dict(fpath: str) -> dict:
